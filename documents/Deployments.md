--- conflicted
+++ resolved
@@ -44,11 +44,8 @@
 - Berachain
 - Unichain
 - Ink
-<<<<<<< HEAD
+- Sei
 - Sonic
-=======
-- Sei
->>>>>>> 89791fe8
 
 ### Testnets
 
@@ -66,11 +63,8 @@
 - Monad
 - Citera testnet
 - Ink Sepolia
-<<<<<<< HEAD
+- Sei testnet
 - Sonic testnet
-=======
-- Sei testnet
->>>>>>> 89791fe8
 
 ## **Deployments**
 
