--- conflicted
+++ resolved
@@ -86,8 +86,6 @@
         "0x44B8C6ae3C304213c3e298495e12497Ed3E56E41")" \
     ""
 
-<<<<<<< HEAD
-=======
 # LogicalOrWrapperEnforcer
 add_contract \
     "LogicalOrWrapperEnforcer" \
@@ -110,7 +108,6 @@
         "0x44B8C6ae3C304213c3e298495e12497Ed3E56E41")" \
     ""
 
->>>>>>> 2f21b6ba
 # Add more contracts here:
 # add_contract "ContractName" "path/to/contract.sol" "0xAddress" "$(encode_args "constructor(type)" "value")" ""
 
